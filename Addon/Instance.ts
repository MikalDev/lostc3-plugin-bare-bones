<<<<<<< HEAD
import { GPUResourceManager, InstanceManager, ModelLoader } from './Modules/index.js';
=======
import { GPUResourceManager, InstanceManager, ModelId, ModelLoader } from './Modules/index.js';
>>>>>>> 6deff497

const C3 = globalThis.C3;

class Instance extends globalThis.ISDKInstanceBase {

<<<<<<< HEAD
	public gpuResourceManager: GPUResourceManager;
	public instanceManager: InstanceManager;
	public modelLoader: ModelLoader;
	readonly PluginConditions = C3.Plugins[Config.AddonId].Cnds;
=======
	readonly Conditions = C3.Plugins[Lost.addonId].Cnds;

	public gpuResourceManager: GPUResourceManager;
	public instanceManager: InstanceManager;
	public modelLoader: ModelLoader;

>>>>>>> 6deff497
	constructor() {
		super();
		const properties = this._getInitProperties();

<<<<<<< HEAD
		console.log('Instance');

=======
>>>>>>> 6deff497
        if (properties) {
			// Add properties to the instance
        }
<<<<<<< HEAD
=======

>>>>>>> 6deff497
		// @ts-ignore c3 globalThis not typed
		const canvas = globalThis.c3canvas
		if (!canvas) {
			throw new Error('[rendera] Canvas not found');
		}
		// @ts-ignore c3 global canvas not typed
		const gl = (canvas.getContext('webgl2')) as WebGL2RenderingContext;
		if (!gl) {
			throw new Error('[rendera] WebGL2 not supported');
		}
		console.log('[rendera] WebGL2 supported', gl);
<<<<<<< HEAD
        // Initialize managers
        this.gpuResourceManager = new GPUResourceManager(gl);
        this.modelLoader = new ModelLoader(gl, this.gpuResourceManager);
        this.instanceManager = new InstanceManager(gl, this.modelLoader, this.gpuResourceManager);
		console.info('[rendera] GPUResourceManager created', this.gpuResourceManager);
		console.info('[rendera] InstanceManager created', this.instanceManager);
		console.info('[rendera] ModelLoader created', this.modelLoader);
=======
		// Initialize managers
		this.gpuResourceManager = new GPUResourceManager(gl);
		this.modelLoader = new ModelLoader(gl, this.gpuResourceManager);
		this.instanceManager = new InstanceManager(gl, this.modelLoader, this.gpuResourceManager);
		console.info('[rendera] GPUResourceManager created', this.gpuResourceManager);
		console.info('[rendera] InstanceManager created', this.instanceManager);
		console.info('[rendera] ModelLoader created', this.modelLoader);
		this._setTicking(true);

	}

	_tick() {
		const count = this.modelLoader.processPendingDocuments();
		if (count > 0) {
			console.info('[rendera] processPendingDocuments', count);
		}
>>>>>>> 6deff497
	}

	_release() {
		super._release();
	}

};

<<<<<<< HEAD
C3.Plugins[Config.AddonId].Instance = Instance;
// export type { RenderaInstance as Instance };
export type { Instance };
=======
C3.Plugins[Lost.addonId].Instance = LostInstance;
export type { LostInstance as Instance };
>>>>>>> 6deff497
<|MERGE_RESOLUTION|>--- conflicted
+++ resolved
@@ -1,42 +1,22 @@
-<<<<<<< HEAD
-import { GPUResourceManager, InstanceManager, ModelLoader } from './Modules/index.js';
-=======
 import { GPUResourceManager, InstanceManager, ModelId, ModelLoader } from './Modules/index.js';
->>>>>>> 6deff497
 
 const C3 = globalThis.C3;
 
 class Instance extends globalThis.ISDKInstanceBase {
 
-<<<<<<< HEAD
-	public gpuResourceManager: GPUResourceManager;
-	public instanceManager: InstanceManager;
-	public modelLoader: ModelLoader;
-	readonly PluginConditions = C3.Plugins[Config.AddonId].Cnds;
-=======
 	readonly Conditions = C3.Plugins[Lost.addonId].Cnds;
 
 	public gpuResourceManager: GPUResourceManager;
 	public instanceManager: InstanceManager;
 	public modelLoader: ModelLoader;
 
->>>>>>> 6deff497
 	constructor() {
 		super();
 		const properties = this._getInitProperties();
 
-<<<<<<< HEAD
-		console.log('Instance');
-
-=======
->>>>>>> 6deff497
         if (properties) {
 			// Add properties to the instance
         }
-<<<<<<< HEAD
-=======
-
->>>>>>> 6deff497
 		// @ts-ignore c3 globalThis not typed
 		const canvas = globalThis.c3canvas
 		if (!canvas) {
@@ -48,15 +28,6 @@
 			throw new Error('[rendera] WebGL2 not supported');
 		}
 		console.log('[rendera] WebGL2 supported', gl);
-<<<<<<< HEAD
-        // Initialize managers
-        this.gpuResourceManager = new GPUResourceManager(gl);
-        this.modelLoader = new ModelLoader(gl, this.gpuResourceManager);
-        this.instanceManager = new InstanceManager(gl, this.modelLoader, this.gpuResourceManager);
-		console.info('[rendera] GPUResourceManager created', this.gpuResourceManager);
-		console.info('[rendera] InstanceManager created', this.instanceManager);
-		console.info('[rendera] ModelLoader created', this.modelLoader);
-=======
 		// Initialize managers
 		this.gpuResourceManager = new GPUResourceManager(gl);
 		this.modelLoader = new ModelLoader(gl, this.gpuResourceManager);
@@ -73,7 +44,6 @@
 		if (count > 0) {
 			console.info('[rendera] processPendingDocuments', count);
 		}
->>>>>>> 6deff497
 	}
 
 	_release() {
@@ -82,11 +52,5 @@
 
 };
 
-<<<<<<< HEAD
-C3.Plugins[Config.AddonId].Instance = Instance;
-// export type { RenderaInstance as Instance };
-export type { Instance };
-=======
 C3.Plugins[Lost.addonId].Instance = LostInstance;
-export type { LostInstance as Instance };
->>>>>>> 6deff497
+export type { LostInstance as Instance };